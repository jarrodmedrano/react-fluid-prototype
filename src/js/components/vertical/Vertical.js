--- conflicted
+++ resolved
@@ -52,13 +52,8 @@
                     {layout === 'featureCta' ?
                         <LegacyFeature data={this.props.data} brandColor={this.props.brandColor ? this.props.brandColor : null} active={this.state.active} updated={this.state.updated} /> : null
                     }
-<<<<<<< HEAD
-                    {layout === 'ksp' ?
+                    {layout === 'ksp' || layout == 'ksp_rs' ?
                         <LegacyKSP data={this.props.data}  brandColor={this.props.brandColor ? this.props.brandColor : null} active={this.state.active} updated={this.state.updated} />  : null
-=======
-                    {layout === 'ksp' || layout == 'ksp_rs' ?
-                        <LegacyKSP data={this.props.data}  brandColor={this.props.brandColor ? this.props.brandColor : null} active={this.state.active}  />  : null
->>>>>>> 352492a5
                     }
                     {/*  Implement as variants of 'ksp'?
                      {layout === 'ksp_reversed' ?
