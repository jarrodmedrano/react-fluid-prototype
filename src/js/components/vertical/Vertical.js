import React from 'react'
import classNames from 'classnames';
import './vertical.scss!'
import Hero from '../hero/Hero';
import Mosaic from '../mosaic/Mosaic';
import CompareTable from '../compare/CompareTable';
import LegacyFeature from '../legacy/legacyFeature';
import LegacyKSP from '../legacy/legacyKsp';
import LegacyCenteredBackdrop from '../legacy/legacycenteredbackdrop';
import propsAreValid from '../../lib/util';
import dataPropTypes, {verticalPropTypes} from '../../../data/dataProps';

class Vertical extends React.Component {
    
    constructor(props){
        super(props);
        let updatedId = this.props.updatedId;

        this.state = {
            active: false,
            updatedId: updatedId,
            updated: false
        }
    }

    componentWillReceiveProps(nextProps) {
        //if vertical is scrolled to, set active to true
        nextProps.activeId === this.props.myId ? this.setState({active: true}) : this.setState({active: false});
        //if page is updated, set updated to true
        this.state.updatedId != nextProps.updatedId ? this.setState({updated: true}) && this.setState({updatedId: nextProps.updated}) : null;
    }

    render() {
        if(propsAreValid(this.props.data, this)) {
            let active = this.state.active ? 'active' : 'inactive';
            let verticalClass = classNames('scene-vertical', this.props.data.groupIdentifier, this.props.data.sectionIdentifier, active);
            let {layout, sectionIdentifier} = this.props.data;
            return (
                <section id={sectionIdentifier} className={verticalClass} name={sectionIdentifier} style={{position: 'relative'}} >
                    {layout == 'hero' || layout == 'immersive-hero' || layout == 'fullscreen' || layout == 'card' ?
                        <Hero data={this.props.data} brandColor={this.props.brandColor ? this.props.brandColor : null} active={this.state.active} updated={this.state.updated} /> : null
                    }
                    {layout == 'mosaic' ?
                        <Mosaic data={this.props.data} brandColor={this.props.brandColor ? this.props.brandColor : null} active={this.state.active} updated={this.state.updated} /> : null
                    }
                    {layout == 'compare' ?
                        <CompareTable data={this.props.data} brandColor={this.props.brandColor ? this.props.brandColor : null} active={this.state.active}  updated={this.state.updated} /> : null
                    }
                    {layout == 'feature' ?
                        <LegacyFeature data={this.props.data} brandColor={this.props.brandColor ? this.props.brandColor : null} active={this.state.active} updated={this.state.updated} /> : null
                    }
                    {layout == 'featureCta' ?
                        <LegacyFeature data={this.props.data} brandColor={this.props.brandColor ? this.props.brandColor : null} active={this.state.active} updated={this.state.updated} /> : null
                    }
<<<<<<< HEAD
                    {layout === 'ksp' || layout == 'ksp_rs' ?
=======
                    {layout == 'ksp' || layout == 'ksp_rs' ?
>>>>>>> 24213938
                        <LegacyKSP data={this.props.data}  brandColor={this.props.brandColor ? this.props.brandColor : null} active={this.state.active} updated={this.state.updated} />  : null
                    }
                    {/*  Implement as variants of 'ksp'?
                     {layout == 'ksp_reversed' ?
                     <LegacyKSP data={this.props.data}/> : null
                     }
                     {layout == 'ksp_rs' ?
                     <LegacyKSP data={this.props.data}/> : null
                     }
                     */}
                    {layout == 'centeredBackdropTemplate' ?
                        <LegacyCenteredBackdrop data={this.props.data} brandColor={this.props.brandColor ? this.props.brandColor : null} active={this.state.active} updated={this.state.updated} /> : null
                    }
                </section>
            )
        } return null
    }
}

Vertical.propTypes = dataPropTypes(verticalPropTypes);

export default Vertical<|MERGE_RESOLUTION|>--- conflicted
+++ resolved
@@ -52,11 +52,7 @@
                     {layout == 'featureCta' ?
                         <LegacyFeature data={this.props.data} brandColor={this.props.brandColor ? this.props.brandColor : null} active={this.state.active} updated={this.state.updated} /> : null
                     }
-<<<<<<< HEAD
-                    {layout === 'ksp' || layout == 'ksp_rs' ?
-=======
                     {layout == 'ksp' || layout == 'ksp_rs' ?
->>>>>>> 24213938
                         <LegacyKSP data={this.props.data}  brandColor={this.props.brandColor ? this.props.brandColor : null} active={this.state.active} updated={this.state.updated} />  : null
                     }
                     {/*  Implement as variants of 'ksp'?
