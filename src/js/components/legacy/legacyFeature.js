--- conflicted
+++ resolved
@@ -89,6 +89,7 @@
                             : null}
                         <div>
                             <div>
+			        {logo ? <img className="logo" src={logo} /> : null}
                                 {header ? <h1 className="c-heading"
                                               dangerouslySetInnerHTML={{__html: this._cleanHtml(header)}}/> : null }
                                 {text1 ? <p className="c-paragraph-1"
@@ -103,20 +104,6 @@
                                             dangerouslySetInnerHTML={{__html: this._cleanHtml(legalText)}}/> : null }
                         </div>
                     </div>
-<<<<<<< HEAD
-=======
-                : null}
-                <div>
-                    <div>
-                        {logo ? <img className="logo"  src={logo} /> : null}
-                        {header ? <h1 className="c-heading"  dangerouslySetInnerHTML={{ __html: this._cleanHtml(header) }} /> : null }
-                        {text1 ? <p className="c-paragraph-1" dangerouslySetInnerHTML={{ __html: this._cleanHtml(text1) }} /> : null }
-                        {text2 ? <p className="c-paragraph" dangerouslySetInnerHTML={{ __html: this._cleanHtml(text2) }} /> : null }
-                        {text3 ? <p className="c-paragraph" dangerouslySetInnerHTML={{ __html: this._cleanHtml(text3) }} /> : null }
-                    </div>
-                    {button ? <Button data={this.props.data} style={btnStyle} /> : null }
-                    {legalText ? <p className="c-paragraph-4" dangerouslySetInnerHTML={{ __html: this._cleanHtml(legalText) }} /> : null }
->>>>>>> e8f99d35
                 </div>
             )
         }
