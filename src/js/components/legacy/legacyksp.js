import React from 'react';
import classNames from 'classnames';
import Button from '../button/Button';
import './legacy.scss!';
import sanitizeHtml from 'sanitize-html';
import propsAreValid from '../../lib/util';

class LegacyKSP extends React.Component {

    cleanHtml(dirty) {
        return sanitizeHtml(dirty, {
            allowedTags: ['b', 'i', 'em', 'strong', 'a', 'span'],
            allowedAttributes: {
                'a': ['href', 'style'],
                'span': ['style'],
                'b': ['style'],
                'p': ['style']
            }
        });
    }

    render() {
        if(propsAreValid(this.props.data, this)) {
            {/*
             This component renders ksp
             Perhaps clone with an external switch to handle the 'reversed' and 'rs' variants
             */
            }

<<<<<<< HEAD
            let {style, textSide, header, logo, text1, text2, caption1, caption2, icon1, icon2, media, button, legalText, cardButtonBackground} = this.props.data;
=======
        let {style, textSide, header, logo, text1, text2, itemBody1, itemHeading1, caption1, caption2, icon1, icon2, media, button, legalText, cardButtonBackground} = this.props.data;
>>>>>>> 352492a5

            let buttonBG = cardButtonBackground || this.props.brandColor;

            let templateClass = classNames(`f-align-${textSide}`, `c-feature`);

            let btnStyle = {
                background: buttonBG,
                color: '#FFF',
                marginLeft: '0',
                marginRight: '0'
            };

<<<<<<< HEAD
            let templateStyle = {};

            return (
                <div className="m-feature legacy-feature" data-grid="col-12" onScroll={this._handleScroll}>
                    <div className={templateClass}>
                        {media ? <picture className="feature-image">
                                <source srcSet={media.src}/>
                                <img srcSet={media.src} src={media.src}/>
                            </picture> : null }
                        <div>
                            <div>
                                {logo ? <img className="logo" src={logo}/> : null }
                                {header ? <h1 className="c-heading-3"
                                              dangerouslySetInnerHTML={{__html: this.cleanHtml(header)}}/> : null }
                                <div data-grid="col-12" className="c-structured-list">
                                    <ul className="f-column">
                                        <li className="f-row">
                                            {icon1 ?
                                                <div data-grid="col-2 stack-2">
                                                    <img className="c-image" src={icon1}/>
                                                </div> : null }
                                            <div data-grid="col-10">
                                                <p className="c-paragraph-2">
                                                    {caption1 ? <strong
                                                            dangerouslySetInnerHTML={{__html: this.cleanHtml(caption1)}}/> : null }
                                                </p>
                                                {text1 ? <p className="c-paragraph-4"
                                                            dangerouslySetInnerHTML={{__html: this.cleanHtml(text1)}}/> : null }
                                            </div>
                                        </li>
                                        <li className="f-row">
                                            {icon2 ?
                                                <div data-grid="col-2 stack-2">
                                                    <img className="c-image" src={icon2}/>
                                                </div> : null }
                                            <div data-grid="col-10">
                                                <p className="c-paragraph-2">
                                                    {caption2 ? <strong
                                                            dangerouslySetInnerHTML={{__html: this.cleanHtml(text2)}}/> : null }
                                                </p>
                                                {text2 ? <p className="c-paragraph-4"
                                                            dangerouslySetInnerHTML={{__html: this.cleanHtml(caption2)}}/> : null }
                                            </div>
                                        </li>
                                    </ul>
                                </div>
=======
        let templateStyle = {};
        
        return (
            <div className="m-feature legacy-feature" data-grid="col-12" onScroll={this._handleScroll}>
                <div className={templateClass}>
                    {media ? <picture className="feature-image">
                            <source srcSet={media.src}/>
                            <img srcSet={media.src} src={media.src}/>
                        </picture> : null }
                    <div>
                        <div>
                            {logo ? <img className="logo" src={logo} /> : null }
                            {header ? <h1 className="c-heading-3"
                                          dangerouslySetInnerHTML={{__html: this.cleanHtml(header)}}/> : null }
                            <div data-grid="col-12" className="c-structured-list">
                                <ul className="f-column">
                                    <li className="f-row">
                                        {icon1 ?
                                            <div data-grid="col-2 stack-2">
                                                <img className="c-image" src={icon1}/>
                                            </div> : null }
                                        <div data-grid="col-10">
                                            <p className="c-paragraph-2">
                                                {caption1 || itemHeading1 ? <strong dangerouslySetInnerHTML={{__html: this.cleanHtml(caption1 ? caption1 : itemHeading1)}}/> : null }
                                            </p>
                                            {text1 || itemBody1 ? 
                                                <p className="c-paragraph-4"
                                                    dangerouslySetInnerHTML={{__html: this.cleanHtml(text1 ? text1 : itemBody1)}}/> : null }
                                        </div>
                                    </li>
                                    <li className="f-row">
                                        {icon2 ?
                                            <div data-grid="col-2 stack-2">
                                                <img className="c-image" src={icon2}/>
                                            </div> : null }
                                        <div data-grid="col-10">
                                            <p className="c-paragraph-2">
                                                {caption2 ? <strong dangerouslySetInnerHTML={{__html: this.cleanHtml(text2)}}/> : null }
                                            </p>
                                            {text2 ? <p className="c-paragraph-4"
                                                           dangerouslySetInnerHTML={{__html: this.cleanHtml(caption2)}}/> : null }
                                        </div>
                                    </li>
                                </ul>
>>>>>>> 352492a5
                            </div>
                            {button ? <Button data={this.props.data} style={btnStyle}/> : null }
                            {/*{button ? <ButtonLink to={button.link ? button.link : null} className="c-call-to-action c-glyph"*/}
                            {/*aria-label={button.text} style={btnStyle}*/}
                            {/*children={button.text}/> : null}*/}
                            {legalText ? <p className="c-paragraph-4"
                                            dangerouslySetInnerHTML={{__html: this.cleanHtml(legalText)}}/> : null }
                        </div>
                    </div>

                </div>
            )
        }
    }
}

export default LegacyKSP<|MERGE_RESOLUTION|>--- conflicted
+++ resolved
@@ -27,11 +27,7 @@
              */
             }
 
-<<<<<<< HEAD
-            let {style, textSide, header, logo, text1, text2, caption1, caption2, icon1, icon2, media, button, legalText, cardButtonBackground} = this.props.data;
-=======
         let {style, textSide, header, logo, text1, text2, itemBody1, itemHeading1, caption1, caption2, icon1, icon2, media, button, legalText, cardButtonBackground} = this.props.data;
->>>>>>> 352492a5
 
             let buttonBG = cardButtonBackground || this.props.brandColor;
 
@@ -44,7 +40,6 @@
                 marginRight: '0'
             };
 
-<<<<<<< HEAD
             let templateStyle = {};
 
             return (
@@ -68,11 +63,11 @@
                                                 </div> : null }
                                             <div data-grid="col-10">
                                                 <p className="c-paragraph-2">
-                                                    {caption1 ? <strong
-                                                            dangerouslySetInnerHTML={{__html: this.cleanHtml(caption1)}}/> : null }
+                                                {caption1 || itemHeading1 ? <strong dangerouslySetInnerHTML={{__html: this.cleanHtml(caption1 ? caption1 : itemHeading1)}}/> : null }
                                                 </p>
-                                                {text1 ? <p className="c-paragraph-4"
-                                                            dangerouslySetInnerHTML={{__html: this.cleanHtml(text1)}}/> : null }
+                                            {text1 || itemBody1 ? 
+                                                <p className="c-paragraph-4"
+                                                    dangerouslySetInnerHTML={{__html: this.cleanHtml(text1 ? text1 : itemBody1)}}/> : null }
                                             </div>
                                         </li>
                                         <li className="f-row">
@@ -91,52 +86,6 @@
                                         </li>
                                     </ul>
                                 </div>
-=======
-        let templateStyle = {};
-        
-        return (
-            <div className="m-feature legacy-feature" data-grid="col-12" onScroll={this._handleScroll}>
-                <div className={templateClass}>
-                    {media ? <picture className="feature-image">
-                            <source srcSet={media.src}/>
-                            <img srcSet={media.src} src={media.src}/>
-                        </picture> : null }
-                    <div>
-                        <div>
-                            {logo ? <img className="logo" src={logo} /> : null }
-                            {header ? <h1 className="c-heading-3"
-                                          dangerouslySetInnerHTML={{__html: this.cleanHtml(header)}}/> : null }
-                            <div data-grid="col-12" className="c-structured-list">
-                                <ul className="f-column">
-                                    <li className="f-row">
-                                        {icon1 ?
-                                            <div data-grid="col-2 stack-2">
-                                                <img className="c-image" src={icon1}/>
-                                            </div> : null }
-                                        <div data-grid="col-10">
-                                            <p className="c-paragraph-2">
-                                                {caption1 || itemHeading1 ? <strong dangerouslySetInnerHTML={{__html: this.cleanHtml(caption1 ? caption1 : itemHeading1)}}/> : null }
-                                            </p>
-                                            {text1 || itemBody1 ? 
-                                                <p className="c-paragraph-4"
-                                                    dangerouslySetInnerHTML={{__html: this.cleanHtml(text1 ? text1 : itemBody1)}}/> : null }
-                                        </div>
-                                    </li>
-                                    <li className="f-row">
-                                        {icon2 ?
-                                            <div data-grid="col-2 stack-2">
-                                                <img className="c-image" src={icon2}/>
-                                            </div> : null }
-                                        <div data-grid="col-10">
-                                            <p className="c-paragraph-2">
-                                                {caption2 ? <strong dangerouslySetInnerHTML={{__html: this.cleanHtml(text2)}}/> : null }
-                                            </p>
-                                            {text2 ? <p className="c-paragraph-4"
-                                                           dangerouslySetInnerHTML={{__html: this.cleanHtml(caption2)}}/> : null }
-                                        </div>
-                                    </li>
-                                </ul>
->>>>>>> 352492a5
                             </div>
                             {button ? <Button data={this.props.data} style={btnStyle}/> : null }
                             {/*{button ? <ButtonLink to={button.link ? button.link : null} className="c-call-to-action c-glyph"*/}
