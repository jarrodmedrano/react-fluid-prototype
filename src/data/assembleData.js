--- conflicted
+++ resolved
@@ -45,16 +45,9 @@
 //sample surface data
 //defaultVertical.groups.push(dummyAccMosaic, dummyRetailer);
 //Sample retailer data
-<<<<<<< HEAD
-//defaultVertical.groups.push(dummySurfaceGroup, dummyOffice, dummyRetailer, dummyWindows);
-//data = defaultVertical;
-//data = dummyBestBuyStPatricks;
-    data = dummySurfacePro;
-=======
 defaultVertical.groups.push(dummySurfaceGroup, dummyOffice, dummyRetailer, dummyWindows);
 data = defaultVertical;
     //data = dummySurfacePro;
->>>>>>> 8d57c489
     //data = dummyHp;
     //data = dummyHebrew;
 }
