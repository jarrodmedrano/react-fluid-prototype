// import dummyData from './hubRoot.json!';
import dummyHero from './new/dummyHero.json!';
import dummyMosaic from './new/dummyMosaic.json!';
import dummyAccMosaic from './new/dummyAccessoriesMosaic.json!';
import dummyIHero from './new/dummyIHero.json!';
import dummyFullScreen from './new/dummyFullScreen.json!';
import dummySurfacePro from './new/dummySurfacePro.json!';
import dummyFVideo from './new/dummyFVideo.json!';
import dummySurfaceGroup from './dummySurfaceGroup.json!';
import dummyOEM from './legacy/dummyOEM.json!';
import dummyOffice from './legacy/dummyOffice.json!';
import dummyRetailer from './legacy/dummyRetailer.json!';
import dummyWindows from './legacy/dummyWindows.json!';
import dummyDefault from './legacy/dummyDefault.json!';
import dummyStyle from './legacy/dummyStyleExample.json!';
import dummyHp from './legacy/dummyHP.json!';
import dummyHebrew from './legacy/dummyHebrew.json!';
import dummyVideos from './legacy/dummyVideos.json!';
import dummyBestBuyStPatricks from './partner/bby/datasource.json!';
//final RDX schema from Chuck
import rdx from './rdx.json!';
//dummyData.groups.push(dummyHero, dummyMosaic, dummyIHero, dummyFullScreen);
let data = {};
if(!window.RDX) {
    let defaultVertical = {
        "layout": "VerticalPage",
        "deviceInformation": {
            "ManufacturerName": "Microsoft",
            "ModelName": "Surface Book",
            "price": "$1499",
            "salePrice": "$1399",
            "saleExpires": "11/1/16",
            "label": "Starting at:"
        },
        "ratings": {
            "rating": "3",
            "bestRating": "5",
            "ratingText": "See reviews",
            "reviewLink": "https://www.microsoftstore.com/store/msusa/en_US/pdp/Surface-Book/productID.325716000#ratingsandreviews"
        },
        "groups": []
    };
//Sample fscreen video by itself
//defaultVertical.groups.push(dummyFVideo, dummyRetailer);
//sample surface data
//defaultVertical.groups.push(dummyAccMosaic, dummyRetailer);
//Sample retailer data
<<<<<<< HEAD
//defaultVertical.groups.push(dummySurfaceGroup, dummyOffice, dummyRetailer, dummyWindows);
//data = defaultVertical;
    data = dummySurfacePro;
=======
defaultVertical.groups.push(dummySurfaceGroup, dummyOffice, dummyRetailer, dummyWindows);
data = dummyBestBuyStPatricks;
    //data = dummySurfacePro;
>>>>>>> a35d025e
    //data = dummyHp;
    //data = dummyHebrew;
}
//data = defaultVertical;
export default data;<|MERGE_RESOLUTION|>--- conflicted
+++ resolved
@@ -45,15 +45,9 @@
 //sample surface data
 //defaultVertical.groups.push(dummyAccMosaic, dummyRetailer);
 //Sample retailer data
-<<<<<<< HEAD
-//defaultVertical.groups.push(dummySurfaceGroup, dummyOffice, dummyRetailer, dummyWindows);
-//data = defaultVertical;
-    data = dummySurfacePro;
-=======
 defaultVertical.groups.push(dummySurfaceGroup, dummyOffice, dummyRetailer, dummyWindows);
 data = dummyBestBuyStPatricks;
     //data = dummySurfacePro;
->>>>>>> a35d025e
     //data = dummyHp;
     //data = dummyHebrew;
 }
